// Copyright 2014 The Cayley Authors. All rights reserved.
//
// Licensed under the Apache License, Version 2.0 (the "License");
// you may not use this file except in compliance with the License.
// You may obtain a copy of the License at
//
//     http://www.apache.org/licenses/LICENSE-2.0
//
// Unless required by applicable law or agreed to in writing, software
// distributed under the License is distributed on an "AS IS" BASIS,
// WITHOUT WARRANTIES OR CONDITIONS OF ANY KIND, either express or implied.
// See the License for the specific language governing permissions and
// limitations under the License.

package memstore

import (
	"fmt"

	"github.com/barakmich/glog"
	"github.com/google/cayley/graph"
	"github.com/google/cayley/graph/iterator"
	"github.com/google/cayley/quad"

	"github.com/petar/GoLLRB/llrb"
)

func init() {
	graph.RegisterTripleStore("memstore", false, func(string, graph.Options) (graph.TripleStore, error) {
		return newTripleStore(), nil
	}, nil)
}

type QuadDirectionIndex struct {
	subject   map[int64]*llrb.LLRB
	predicate map[int64]*llrb.LLRB
	object    map[int64]*llrb.LLRB
	label     map[int64]*llrb.LLRB
}

func NewQuadDirectionIndex() *QuadDirectionIndex {
	var qdi QuadDirectionIndex
	qdi.subject = make(map[int64]*llrb.LLRB)
	qdi.predicate = make(map[int64]*llrb.LLRB)
	qdi.object = make(map[int64]*llrb.LLRB)
	qdi.label = make(map[int64]*llrb.LLRB)
	return &qdi
}

func (qdi *QuadDirectionIndex) GetForDir(d quad.Direction) map[int64]*llrb.LLRB {
	switch d {
	case quad.Subject:
		return qdi.subject
	case quad.Object:
		return qdi.object
	case quad.Predicate:
		return qdi.predicate
	case quad.Label:
		return qdi.label
	}
	panic("illegal direction")
}

func (qdi *QuadDirectionIndex) GetOrCreate(d quad.Direction, id int64) *llrb.LLRB {
	directionIndex := qdi.GetForDir(d)
	if _, ok := directionIndex[id]; !ok {
		directionIndex[id] = llrb.New()
	}
	return directionIndex[id]
}

func (qdi *QuadDirectionIndex) Get(d quad.Direction, id int64) (*llrb.LLRB, bool) {
	directionIndex := qdi.GetForDir(d)
	tree, exists := directionIndex[id]
	return tree, exists
}

type LogEntry struct {
	graph.Delta
	DeletedBy int64
}

type TripleStore struct {
	idCounter     int64
	quadIdCounter int64
	idMap         map[string]int64
	revIdMap      map[int64]string
	log           []LogEntry
	size          int64
	index         QuadDirectionIndex
	// vip_index map[string]map[int64]map[string]map[int64]*llrb.Tree
}

func newTripleStore() *TripleStore {
	var ts TripleStore
	ts.idMap = make(map[string]int64)
	ts.revIdMap = make(map[int64]string)
	ts.log = make([]LogEntry, 1, 200)

	// Sentinel null entry so indices start at 1
	ts.log[0] = LogEntry{}
	ts.index = *NewQuadDirectionIndex()
	ts.idCounter = 1
	ts.quadIdCounter = 1
	return &ts
}

func (ts *TripleStore) ApplyDeltas(deltas []*graph.Delta) error {
	for _, d := range deltas {
		var err error
		if d.Action == graph.Add {
			err = ts.AddDelta(d)
		} else {
			err = ts.RemoveDelta(d)
		}
		if err != nil {
			return err
		}
	}
	return nil
}

func (ts *TripleStore) quadExists(t quad.Quad) (bool, int64) {
	smallest := -1
	var smallest_tree *llrb.LLRB
	for d := quad.Subject; d <= quad.Label; d++ {
		sid := t.Get(d)
		if d == quad.Label && sid == "" {
			continue
		}
		id, ok := ts.idMap[sid]
		// If we've never heard about a node, it most not exist
		if !ok {
			return false, 0
		}
		index, exists := ts.index.Get(d, id)
		if !exists {
			// If it's never been indexed in this direction, it can't exist.
			return false, 0
		}
		if smallest == -1 || index.Len() < smallest {
			smallest = index.Len()
			smallest_tree = index
		}
	}
	it := NewLlrbIterator(smallest_tree, "", ts)

<<<<<<< HEAD
	for {
		val, ok := it.Next()
		if !ok {
			break
		}
		ival := val.(int64)
		if t == ts.log[ival].Quad {
			return true, ival
=======
	for it.Next() {
		val := it.Result()
		if t == ts.triples[val.(int64)] {
			return true, val.(int64)
>>>>>>> 11c3cd17
		}
	}
	return false, 0
}

func (ts *TripleStore) AddDelta(d *graph.Delta) error {
	if exists, _ := ts.quadExists(d.Quad); exists {
		return graph.ErrQuadExists
	}
	var quadID int64
	quadID = ts.quadIdCounter
	ts.log = append(ts.log, LogEntry{Delta: *d})
	ts.size++
	ts.quadIdCounter++

	for dir := quad.Subject; dir <= quad.Label; dir++ {
		sid := d.Quad.Get(dir)
		if dir == quad.Label && sid == "" {
			continue
		}
		if _, ok := ts.idMap[sid]; !ok {
			ts.idMap[sid] = ts.idCounter
			ts.revIdMap[ts.idCounter] = sid
			ts.idCounter++
		}
	}

	for dir := quad.Subject; dir <= quad.Label; dir++ {
		if dir == quad.Label && d.Quad.Get(dir) == "" {
			continue
		}
		id := ts.idMap[d.Quad.Get(dir)]
		tree := ts.index.GetOrCreate(dir, id)
		tree.ReplaceOrInsert(Int64(quadID))
	}

	// TODO(barakmich): Add VIP indexing
	return nil
}

func (ts *TripleStore) RemoveDelta(d *graph.Delta) error {
	var prevQuadID int64
	var exists bool
	prevQuadID = 0
	if exists, prevQuadID = ts.quadExists(d.Quad); !exists {
		return graph.ErrQuadNotExist
	}

	var quadID int64
	quadID = ts.quadIdCounter
	ts.log = append(ts.log, LogEntry{Delta: *d})
	ts.log[prevQuadID].DeletedBy = quadID
	ts.size--
	ts.quadIdCounter++
	return nil
}

func (ts *TripleStore) Quad(index graph.Value) quad.Quad {
	return ts.log[index.(int64)].Quad
}

func (ts *TripleStore) TripleIterator(d quad.Direction, value graph.Value) graph.Iterator {
	index, ok := ts.index.Get(d, value.(int64))
	data := fmt.Sprintf("dir:%s val:%d", d, value.(int64))
	if ok {
		return NewLlrbIterator(index, data, ts)
	}
	return &iterator.Null{}
}

func (ts *TripleStore) Horizon() int64 {
	return ts.log[len(ts.log)-1].ID
}

func (ts *TripleStore) Size() int64 {
	return ts.size
}

func (ts *TripleStore) DebugPrint() {
	for i, l := range ts.log {
		if i == 0 {
			continue
		}
		glog.V(2).Infof("%d: %#v", i, l)
	}
}

func (ts *TripleStore) ValueOf(name string) graph.Value {
	return ts.idMap[name]
}

func (ts *TripleStore) NameOf(id graph.Value) string {
	return ts.revIdMap[id.(int64)]
}

func (ts *TripleStore) TriplesAllIterator() graph.Iterator {
	return NewMemstoreQuadsAllIterator(ts)
}

func (ts *TripleStore) FixedIterator() graph.FixedIterator {
	return iterator.NewFixedIteratorWithCompare(iterator.BasicEquality)
}

func (ts *TripleStore) TripleDirection(val graph.Value, d quad.Direction) graph.Value {
	name := ts.Quad(val).Get(d)
	return ts.ValueOf(name)
}

func (ts *TripleStore) NodesAllIterator() graph.Iterator {
	return NewMemstoreNodesAllIterator(ts)
}
func (ts *TripleStore) Close() {}<|MERGE_RESOLUTION|>--- conflicted
+++ resolved
@@ -145,21 +145,10 @@
 	}
 	it := NewLlrbIterator(smallest_tree, "", ts)
 
-<<<<<<< HEAD
-	for {
-		val, ok := it.Next()
-		if !ok {
-			break
-		}
-		ival := val.(int64)
-		if t == ts.log[ival].Quad {
-			return true, ival
-=======
 	for it.Next() {
 		val := it.Result()
-		if t == ts.triples[val.(int64)] {
+		if t == ts.log[val.(int64)].Quad {
 			return true, val.(int64)
->>>>>>> 11c3cd17
 		}
 	}
 	return false, 0
