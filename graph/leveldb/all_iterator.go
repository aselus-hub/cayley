// Copyright 2014 The Cayley Authors. All rights reserved.
//
// Licensed under the Apache License, Version 2.0 (the "License");
// you may not use this file except in compliance with the License.
// You may obtain a copy of the License at
//
//     http://www.apache.org/licenses/LICENSE-2.0
//
// Unless required by applicable law or agreed to in writing, software
// distributed under the License is distributed on an "AS IS" BASIS,
// WITHOUT WARRANTIES OR CONDITIONS OF ANY KIND, either express or implied.
// See the License for the specific language governing permissions and
// limitations under the License.

package leveldb

import (
	"bytes"
	"fmt"
	"strings"

	ldbit "github.com/syndtr/goleveldb/leveldb/iterator"
	"github.com/syndtr/goleveldb/leveldb/opt"

	"github.com/google/cayley/graph"
	"github.com/google/cayley/graph/iterator"
	"github.com/google/cayley/quad"
)

type AllIterator struct {
	uid    uint64
	tags   graph.Tagger
	prefix []byte
	dir    quad.Direction
	open   bool
	iter   ldbit.Iterator
	ts     *TripleStore
	ro     *opt.ReadOptions
	result graph.Value
}

func NewAllIterator(prefix string, d quad.Direction, ts *TripleStore) *AllIterator {
	opts := &opt.ReadOptions{
		DontFillCache: true,
	}

	it := AllIterator{
		uid:    iterator.NextUID(),
		ro:     opts,
		iter:   ts.db.NewIterator(nil, opts),
		prefix: []byte(prefix),
		dir:    d,
		open:   true,
		ts:     ts,
	}

	it.iter.Seek(it.prefix)
	if !it.iter.Valid() {
		// FIXME(kortschak) What are the semantics here? Is this iterator usable?
		// If not, we should return nil *Iterator and an error.
		it.open = false
		it.iter.Release()
	}

	return &it
}

func (it *AllIterator) UID() uint64 {
	return it.uid
}

func (it *AllIterator) Reset() {
	if !it.open {
		it.iter = it.ts.db.NewIterator(nil, it.ro)
		it.open = true
	}
	it.iter.Seek(it.prefix)
	if !it.iter.Valid() {
		it.open = false
		it.iter.Release()
	}
}

func (it *AllIterator) Tagger() *graph.Tagger {
	return &it.tags
}

func (it *AllIterator) TagResults(dst map[string]graph.Value) {
	for _, tag := range it.tags.Tags() {
		dst[tag] = it.Result()
	}

	for tag, value := range it.tags.Fixed() {
		dst[tag] = value
	}
}

func (it *AllIterator) Clone() graph.Iterator {
	out := NewAllIterator(string(it.prefix), it.dir, it.ts)
	out.tags.CopyFrom(it)
	return out
}

func (it *AllIterator) Next() bool {
	if !it.open {
		it.result = nil
		return false
	}
	var out []byte
	out = make([]byte, len(it.iter.Key()))
	copy(out, it.iter.Key())
	it.iter.Next()
	if !it.iter.Valid() {
		it.Close()
	}
	if !bytes.HasPrefix(out, it.prefix) {
		it.Close()
		return false
	}
<<<<<<< HEAD
	it.result = out
	return true
=======
	it.result = Token(out)
	return it.result, true
>>>>>>> b74cb142
}

func (it *AllIterator) ResultTree() *graph.ResultTree {
	return graph.NewResultTree(it.Result())
}

func (it *AllIterator) Result() graph.Value {
	return it.result
}

func (it *AllIterator) NextPath() bool {
	return false
}

// No subiterators.
func (it *AllIterator) SubIterators() []graph.Iterator {
	return nil
}

func (it *AllIterator) Contains(v graph.Value) bool {
	it.result = v
	return true
}

func (it *AllIterator) Close() {
	if it.open {
		it.iter.Release()
		it.open = false
	}
}

func (it *AllIterator) Size() (int64, bool) {
	size, err := it.ts.SizeOfPrefix(it.prefix)
	if err == nil {
		return size, false
	}
	// INT64_MAX
	return int64(^uint64(0) >> 1), false
}

func (it *AllIterator) DebugString(indent int) string {
	size, _ := it.Size()
	return fmt.Sprintf("%s(%s tags: %v leveldb size:%d %s %p)", strings.Repeat(" ", indent), it.Type(), it.tags.Tags(), size, it.dir, it)
}

func (it *AllIterator) Type() graph.Type { return graph.All }
func (it *AllIterator) Sorted() bool     { return false }

func (it *AllIterator) Optimize() (graph.Iterator, bool) {
	return it, false
}

func (it *AllIterator) Stats() graph.IteratorStats {
	s, _ := it.Size()
	return graph.IteratorStats{
		ContainsCost: 1,
		NextCost:     2,
		Size:         s,
	}
}<|MERGE_RESOLUTION|>--- conflicted
+++ resolved
@@ -117,13 +117,8 @@
 		it.Close()
 		return false
 	}
-<<<<<<< HEAD
-	it.result = out
+	it.result = Token(out)
 	return true
-=======
-	it.result = Token(out)
-	return it.result, true
->>>>>>> b74cb142
 }
 
 func (it *AllIterator) ResultTree() *graph.ResultTree {
