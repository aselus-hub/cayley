// Copyright 2014 The Cayley Authors. All rights reserved.
//
// Licensed under the Apache License, Version 2.0 (the "License");
// you may not use this file except in compliance with the License.
// You may obtain a copy of the License at
//
//     http://www.apache.org/licenses/LICENSE-2.0
//
// Unless required by applicable law or agreed to in writing, software
// distributed under the License is distributed on an "AS IS" BASIS,
// WITHOUT WARRANTIES OR CONDITIONS OF ANY KIND, either express or implied.
// See the License for the specific language governing permissions and
// limitations under the License.

package leveldb

import (
	"bytes"
	"fmt"
	"strings"

	ldbit "github.com/syndtr/goleveldb/leveldb/iterator"
	"github.com/syndtr/goleveldb/leveldb/opt"

	"github.com/google/cayley/graph"
	"github.com/google/cayley/graph/iterator"
	"github.com/google/cayley/quad"
)

type Iterator struct {
	uid            uint64
	tags           graph.Tagger
	nextPrefix     []byte
	checkId        []byte
	dir            quad.Direction
	open           bool
	iter           ldbit.Iterator
	qs             *TripleStore
	ro             *opt.ReadOptions
	originalPrefix string
	result         graph.Value
}

<<<<<<< HEAD
func NewIterator(prefix string, d quad.Direction, value graph.Value, qs *TripleStore) *Iterator {
	var it Iterator
	iterator.BaseInit(&it.Base)
	it.checkId = value.([]byte)
	it.dir = d
	it.originalPrefix = prefix
	it.nextPrefix = make([]byte, 0, 2+qs.hasher.Size())
	it.nextPrefix = append(it.nextPrefix, []byte(prefix)...)
	it.nextPrefix = append(it.nextPrefix, []byte(it.checkId[1:])...)
	it.ro = &opt.ReadOptions{}
	it.ro.DontFillCache = true
	it.iter = qs.db.NewIterator(nil, it.ro)
	it.open = true
	it.qs = qs
=======
func NewIterator(prefix string, d graph.Direction, value graph.Value, ts *TripleStore) *Iterator {
	vb := value.([]byte)
	p := make([]byte, 0, 2+ts.hasher.Size())
	p = append(p, []byte(prefix)...)
	p = append(p, []byte(vb[1:])...)

	opts := &opt.ReadOptions{
		DontFillCache: true,
	}

	it := Iterator{
		uid:            iterator.NextUID(),
		nextPrefix:     p,
		checkId:        vb,
		dir:            d,
		originalPrefix: prefix,
		ro:             opts,
		iter:           ts.db.NewIterator(nil, opts),
		open:           true,
		ts:             ts,
	}

>>>>>>> d6f94be5
	ok := it.iter.Seek(it.nextPrefix)
	if !ok {
		// FIXME(kortschak) What are the semantics here? Is this iterator usable?
		// If not, we should return nil *Iterator and an error.
		it.open = false
		it.iter.Release()
	}

	return &it
}

func (it *Iterator) UID() uint64 {
	return it.uid
}

func (it *Iterator) Reset() {
	if !it.open {
		it.iter = it.qs.db.NewIterator(nil, it.ro)
		it.open = true
	}
	ok := it.iter.Seek(it.nextPrefix)
	if !ok {
		it.open = false
		it.iter.Release()
	}
}

func (it *Iterator) Tagger() *graph.Tagger {
	return &it.tags
}

func (it *Iterator) TagResults(dst map[string]graph.Value) {
	for _, tag := range it.tags.Tags() {
		dst[tag] = it.Result()
	}

	for tag, value := range it.tags.Fixed() {
		dst[tag] = value
	}
}

func (it *Iterator) Clone() graph.Iterator {
<<<<<<< HEAD
	out := NewIterator(it.originalPrefix, it.dir, it.checkId, it.qs)
	out.CopyTagsFrom(it)
=======
	out := NewIterator(it.originalPrefix, it.dir, it.checkId, it.ts)
	out.tags.CopyFrom(it)
>>>>>>> d6f94be5
	return out
}

func (it *Iterator) Close() {
	if it.open {
		it.iter.Release()
		it.open = false
	}
}

func (it *Iterator) Next() (graph.Value, bool) {
	if it.iter == nil {
		it.result = nil
		return nil, false
	}
	if !it.open {
		it.result = nil
		return nil, false
	}
	if !it.iter.Valid() {
		it.result = nil
		it.Close()
		return nil, false
	}
	if bytes.HasPrefix(it.iter.Key(), it.nextPrefix) {
		out := make([]byte, len(it.iter.Key()))
		copy(out, it.iter.Key())
		it.result = out
		ok := it.iter.Next()
		if !ok {
			it.Close()
		}
		return out, true
	}
	it.Close()
	it.result = nil
	return nil, false
}

<<<<<<< HEAD
func PositionOf(prefix []byte, d quad.Direction, qs *TripleStore) int {
=======
func (it *Iterator) ResultTree() *graph.ResultTree {
	return graph.NewResultTree(it.Result())
}

func (it *Iterator) Result() graph.Value {
	return it.result
}

func (it *Iterator) NextResult() bool {
	return false
}

// No subiterators.
func (it *Iterator) SubIterators() []graph.Iterator {
	return nil
}

func PositionOf(prefix []byte, d graph.Direction, ts *TripleStore) int {
>>>>>>> d6f94be5
	if bytes.Equal(prefix, []byte("sp")) {
		switch d {
		case quad.Subject:
			return 2
		case quad.Predicate:
			return qs.hasher.Size() + 2
		case quad.Object:
			return 2*qs.hasher.Size() + 2
		case quad.Label:
			return -1
		}
	}
	if bytes.Equal(prefix, []byte("po")) {
		switch d {
		case quad.Subject:
			return 2*qs.hasher.Size() + 2
		case quad.Predicate:
			return 2
		case quad.Object:
			return qs.hasher.Size() + 2
		case quad.Label:
			return -1
		}
	}
	if bytes.Equal(prefix, []byte("os")) {
		switch d {
		case quad.Subject:
			return qs.hasher.Size() + 2
		case quad.Predicate:
			return 2*qs.hasher.Size() + 2
		case quad.Object:
			return 2
		case quad.Label:
			return -1
		}
	}
	if bytes.Equal(prefix, []byte("cp")) {
		switch d {
		case quad.Subject:
			return 2*qs.hasher.Size() + 2
		case quad.Predicate:
			return qs.hasher.Size() + 2
		case quad.Object:
			return 3*qs.hasher.Size() + 2
		case quad.Label:
			return 2
		}
	}
	panic("unreachable")
}

func (it *Iterator) Check(v graph.Value) bool {
	val := v.([]byte)
	if val[0] == 'z' {
		return false
	}
	offset := PositionOf(val[0:2], it.dir, it.qs)
	if offset != -1 {
		if bytes.HasPrefix(val[offset:], it.checkId[1:]) {
			return true
		}
	} else {
		nameForDir := it.qs.Quad(v).Get(it.dir)
		hashForDir := it.qs.ValueOf(nameForDir).([]byte)
		if bytes.Equal(hashForDir, it.checkId) {
			return true
		}
	}
	return false
}

func (it *Iterator) Size() (int64, bool) {
	return it.qs.SizeOf(it.checkId), true
}

func (it *Iterator) DebugString(indent int) string {
	size, _ := it.Size()
<<<<<<< HEAD
	return fmt.Sprintf("%s(%s %d tags: %v dir: %s size:%d %s)", strings.Repeat(" ", indent), it.Type(), it.UID(), it.Tags(), it.dir, size, it.qs.NameOf(it.checkId))
=======
	return fmt.Sprintf("%s(%s %d tags: %v dir: %s size:%d %s)", strings.Repeat(" ", indent), it.Type(), it.UID(), it.tags.Tags(), it.dir, size, it.ts.NameOf(it.checkId))
>>>>>>> d6f94be5
}

var levelDBType graph.Type

func init() {
	levelDBType = graph.RegisterIterator("leveldb")
}

func Type() graph.Type { return levelDBType }

func (it *Iterator) Type() graph.Type { return levelDBType }
func (it *Iterator) Sorted() bool     { return false }

func (it *Iterator) Optimize() (graph.Iterator, bool) {
	return it, false
}

func (it *Iterator) Stats() graph.IteratorStats {
	s, _ := it.Size()
	return graph.IteratorStats{
		CheckCost: 1,
		NextCost:  2,
		Size:      s,
	}
}<|MERGE_RESOLUTION|>--- conflicted
+++ resolved
@@ -41,25 +41,9 @@
 	result         graph.Value
 }
 
-<<<<<<< HEAD
 func NewIterator(prefix string, d quad.Direction, value graph.Value, qs *TripleStore) *Iterator {
-	var it Iterator
-	iterator.BaseInit(&it.Base)
-	it.checkId = value.([]byte)
-	it.dir = d
-	it.originalPrefix = prefix
-	it.nextPrefix = make([]byte, 0, 2+qs.hasher.Size())
-	it.nextPrefix = append(it.nextPrefix, []byte(prefix)...)
-	it.nextPrefix = append(it.nextPrefix, []byte(it.checkId[1:])...)
-	it.ro = &opt.ReadOptions{}
-	it.ro.DontFillCache = true
-	it.iter = qs.db.NewIterator(nil, it.ro)
-	it.open = true
-	it.qs = qs
-=======
-func NewIterator(prefix string, d graph.Direction, value graph.Value, ts *TripleStore) *Iterator {
 	vb := value.([]byte)
-	p := make([]byte, 0, 2+ts.hasher.Size())
+	p := make([]byte, 0, 2+qs.hasher.Size())
 	p = append(p, []byte(prefix)...)
 	p = append(p, []byte(vb[1:])...)
 
@@ -74,12 +58,11 @@
 		dir:            d,
 		originalPrefix: prefix,
 		ro:             opts,
-		iter:           ts.db.NewIterator(nil, opts),
+		iter:           qs.db.NewIterator(nil, opts),
 		open:           true,
-		ts:             ts,
-	}
-
->>>>>>> d6f94be5
+		qs:             qs,
+	}
+
 	ok := it.iter.Seek(it.nextPrefix)
 	if !ok {
 		// FIXME(kortschak) What are the semantics here? Is this iterator usable?
@@ -122,13 +105,8 @@
 }
 
 func (it *Iterator) Clone() graph.Iterator {
-<<<<<<< HEAD
 	out := NewIterator(it.originalPrefix, it.dir, it.checkId, it.qs)
-	out.CopyTagsFrom(it)
-=======
-	out := NewIterator(it.originalPrefix, it.dir, it.checkId, it.ts)
 	out.tags.CopyFrom(it)
->>>>>>> d6f94be5
 	return out
 }
 
@@ -168,9 +146,6 @@
 	return nil, false
 }
 
-<<<<<<< HEAD
-func PositionOf(prefix []byte, d quad.Direction, qs *TripleStore) int {
-=======
 func (it *Iterator) ResultTree() *graph.ResultTree {
 	return graph.NewResultTree(it.Result())
 }
@@ -188,8 +163,7 @@
 	return nil
 }
 
-func PositionOf(prefix []byte, d graph.Direction, ts *TripleStore) int {
->>>>>>> d6f94be5
+func PositionOf(prefix []byte, d quad.Direction, qs *TripleStore) int {
 	if bytes.Equal(prefix, []byte("sp")) {
 		switch d {
 		case quad.Subject:
@@ -267,11 +241,7 @@
 
 func (it *Iterator) DebugString(indent int) string {
 	size, _ := it.Size()
-<<<<<<< HEAD
-	return fmt.Sprintf("%s(%s %d tags: %v dir: %s size:%d %s)", strings.Repeat(" ", indent), it.Type(), it.UID(), it.Tags(), it.dir, size, it.qs.NameOf(it.checkId))
-=======
-	return fmt.Sprintf("%s(%s %d tags: %v dir: %s size:%d %s)", strings.Repeat(" ", indent), it.Type(), it.UID(), it.tags.Tags(), it.dir, size, it.ts.NameOf(it.checkId))
->>>>>>> d6f94be5
+	return fmt.Sprintf("%s(%s %d tags: %v dir: %s size:%d %s)", strings.Repeat(" ", indent), it.Type(), it.UID(), it.tags.Tags(), it.dir, size, it.qs.NameOf(it.checkId))
 }
 
 var levelDBType graph.Type
