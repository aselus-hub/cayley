--- conflicted
+++ resolved
@@ -36,11 +36,7 @@
 	return nil
 }
 
-<<<<<<< HEAD
-func (qs *store) ApplyDeltas([]*graph.Delta) error { return nil }
-=======
 func (qs *store) ApplyDeltas([]graph.Delta) error { return nil }
->>>>>>> d5f020bc
 
 func (qs *store) Quad(graph.Value) quad.Quad { return quad.Quad{} }
 
